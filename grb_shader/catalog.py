--- conflicted
+++ resolved
@@ -85,7 +85,6 @@
 
             sk = parse_skycoord(row["skycoord"], row["distance"])
 
-<<<<<<< HEAD
             if (not np.isnan(row["radius"])) and (row["name"] not in _exclude):
             
                 galaxy = Galaxy(name=row["name"],
@@ -93,15 +92,6 @@
                                 center=sk,
                                 radius=row["radius"],
                                 ratio=row["ratio"])
-=======
-            galaxy = Galaxy(
-                name=row["name"],
-                distance=row["distance"],
-                center=sk,
-                radius=row["radius"],
-                ratio=row["ratio"],
-            )
->>>>>>> 917a1c52
 
                 output[row["name"]] = galaxy
 
@@ -195,13 +185,10 @@
         widgets.jslink((control, "autoRotate"), (toggle_rotate, "value"))
         r_value = toggle_rotate
 
-<<<<<<< HEAD
         
 
         ipv.xyzlim(12)
         
-=======
->>>>>>> 917a1c52
         ipv.show()
 
         return r_value
