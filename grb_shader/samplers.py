--- conflicted
+++ resolved
@@ -1,11 +1,11 @@
-        from matplotlib import pyplot as plt
-        from matplotlib.patches import Ellipse
-
-
 from typing import List, Optional, Union
 
+import ligo.skymap.plot
+import numba as nb
 import numpy as np
 import popsynth as ps
+from matplotlib import pyplot as plt
+from matplotlib.patches import Ellipse
 from popsynth.selection_probability import SpatialSelection, UnitySelection
 from tqdm.auto import tqdm
 
@@ -26,7 +26,8 @@
         trise = self._secondary_samplers["trise"].true_values
 
         self._true_values = (
-            1.0 / 50.0 * (10 * t90 + trise + np.sqrt(trise) * np.sqrt(20 * t90 + trise))
+            1.0 / 50.0 * (10 * t90 + trise + np.sqrt(trise)
+                          * np.sqrt(20 * t90 + trise))
         )
 
 
@@ -51,12 +52,11 @@
         super(CatalogSelector, self).__init__(name="catalog_selector")
 
         self._catalog = LocalVolume.from_lv_catalog()
+        self._catalog.prepare_for_popynth()
+
         self._selected_galaxies: List[Galaxy] = []
 
     def draw(self, size) -> None:
-
-        # Sample random angles (optional to pass seed)
-        self._catalog.sample_angles()
 
         # loop through the sky positions
 
@@ -68,9 +68,9 @@
             zip(self._spatial_distribution.ra, self._spatial_distribution.dec)
         ):
 
-            test, galaxy = self._catalog.intercepts_galaxy(ra, dec)
+            flag, galaxy = self._catalog.intercepts_galaxy_numba(ra, dec)
 
-            if test:
+            if flag:
 
                 self._selection[i] = True
 
@@ -85,62 +85,68 @@
 
     def show_selected_galaxies(self):
 
-<<<<<<< HEAD
-=======
-        import ligo.skymap.plot
-        from matplotlib import pyplot as plt
-        from matplotlib.patches import Ellipse
->>>>>>> 98b2341f
-
-        fig, ax = plt.subplots(subplot_kw={"projection": "astro degrees mollweide"})
+        fig, ax = plt.subplots(
+            subplot_kw={"projection": "astro degrees mollweide"})
         fig.set_size_inches((7, 5))
 
         selected_ra = self._spatial_distribution.ra[self._selection]
         selected_dec = self._spatial_distribution.dec[self._selection]
 
-        colors = plt.cm.viridis(np.linspace(0, 1, len(self._selected_galaxies)))
+        # colors = plt.cm.Set1(np.linspace(
+        #     0, 1, len(self._selected_galaxies)))
 
-        for ra, dec, galaxy, color in zip(
+        names = np.unique([galaxy.name for galaxy in self._selected_galaxies])
+
+        colors = plt.cm.Set1(list(range(len(names))))
+
+        _plotted_galaxies = []
+
+        i = 0
+        
+        for ra, dec, galaxy in zip(
             selected_ra,
             selected_dec,
             self._selected_galaxies,
-            colors,
+           
         ):
+            if galaxy.name not in _plotted_galaxies:
 
-            a = galaxy.radius * (1 / 60)
-            b = a * galaxy.ratio
+                a = galaxy.radius * (1 / 60)
+                b = a * galaxy.ratio
 
-            ellipse = Ellipse(
-                (galaxy.center.ra.deg, galaxy.center.dec.deg),
-                a,
-                b,
-                galaxy.angle,
-                alpha=0.5,
-                color=color,
-                label=galaxy.name,
-            )
-            e = ax.add_patch(ellipse)
-            e.set_transform(ax.get_transform("icrs"))
+                ellipse = Ellipse(
+                    (galaxy.center.ra.deg, galaxy.center.dec.deg),
+                    a,
+                    b,
+                    galaxy.angle,
+                    alpha=0.5,
+                    color=colors[i],
+                    label=galaxy.name,
+                )
+                e = ax.add_patch(ellipse)
+                e.set_transform(ax.get_transform("icrs"))
+
+                i+=1
+
+                _plotted_galaxies.append(galaxy.name)
+
             ax.scatter(
                 ra,
                 dec,
                 transform=ax.get_transform("icrs"),
                 color="k",
                 edgecolor="k",
-                s=10,
+                s=2,
             )
 
         ax.legend()
 
         return fig, ax
 
-    def show_all_galaxies(self):
+    def show_all_galaxies(self, frame="icrs"):
 
-        import ligo.skymap.plot
-        from matplotlib import pyplot as plt
-        from matplotlib.patches import Ellipse
-
-        fig, ax = plt.subplots(subplot_kw={"projection": "astro degrees mollweide"})
+        fig, ax = plt.subplots(
+            subplot_kw={"projection": "astro degrees mollweide"})
         fig.set_size_inches((7, 5))
 
         ra = self._spatial_distribution.ra
@@ -160,8 +166,8 @@
                 label=galaxy.name,
             )
             e = ax.add_patch(ellipse)
-            e.set_transform(ax.get_transform("icrs"))
+            e.set_transform(ax.get_transform(frame))
 
-        ax.scatter(
-            ra, dec, s=10, color="k", edgecolor="k", transform=ax.get_transform("icrs")
-        )+        # ax.scatter(
+        #     ra, dec, s=10, color="k", edgecolor="k", transform=ax.get_transform("icrs")
+        # )